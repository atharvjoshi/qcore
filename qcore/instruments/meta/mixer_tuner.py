--- conflicted
+++ resolved
@@ -4,10 +4,6 @@
 Has access to foll. instruments:
 - sa, to acquire spectrums
 - qm, to play int freq signal
-<<<<<<< HEAD
-- the element whose mixer is being tuned
-=======
->>>>>>> 7866f133
 
 FOR NOW, ASSUME THAT LABBRICKS ARE ALR PLAYING APPROPRIATELY!!! THIS WILL
 CHANGE IN THE NEAR FUTURE AS THE LBS BECOME PROPERTIES OF ELEMENTS.
@@ -23,20 +19,6 @@
 
 from instruments import MetaInstrument, QuantumElement, Sa124
 
-<<<<<<< HEAD
-# minimization parameters
-# absolute error in xopt between iterations that is acceptable for convergence
-XATOL = 1e-4 # change in DC offset or gain/phase, number obtained from qm
-
-# absolute error in func(xopt) between iterations that is acceptable
-FATOL = 3
-
-MAXITER = 5 # should be more than enough
-
-# sweep acquisition parameters
-COARSE_SWEEP_RBW = 250e3
-COARSE_SWEEP_SPAN_SCALAR = 8
-=======
 DEFAULT_NAME = 'mixer_tuner'
 
 # default minimization parameters
@@ -71,7 +53,6 @@
 # sweep acquisition parameters
 COARSE_SWEEP_RBW = 250e3
 COARSE_SWEEP_SPAN_SCALAR = 4
->>>>>>> 7866f133
 FINE_SWEEP_RBW = 50e3
 FINE_SWEEP_SPAN_SCALAR = 1e-3
 
@@ -85,10 +66,7 @@
 
 # this fn must be a property of OPX
 def mixer_correction(gain_offset, phase_offset):
-<<<<<<< HEAD
-=======
     # returns mixer correction matrix from gain and phase imbalances
->>>>>>> 7866f133
     cos = np.cos(phase_offset)
     sin = np.sin(phase_offset)
     coeff = 1 / ((1 - gain_offset ** 2) * (2 * cos ** 2 - 1))
@@ -100,32 +78,6 @@
 class MixerTuner(MetaInstrument):
     """
     TODO write proper docu
-<<<<<<< HEAD
-
-    what should be inputs - the instruments, some sweep params, some optim
-    params?
-    """
-    def __init__(self, name: str, sa: Sa124, qm, **parameters):
-        self.sa = sa
-        self.qm = qm
-        super().__init__(name, parameters=parameters)
-
-    # public methods
-    def tune(self, elements: set[QuantumElement]):
-        self._tune(elements, is_tune_lo=True, is_tune_sb=True)
-
-    def tune_lo(self, elements: set[QuantumElement]):
-        self._tune(elements, is_tune_lo=True, is_tune_sb=False)
-
-    def tune_sb(self, elements: set[QuantumElement]):
-        self._tune(elements, is_tune_lo=False, is_tune_sb=True)
-
-    # internal methods
-    def _tune(self, elements: set[QuantumElement], is_tune_lo: bool,
-              is_tune_sb: bool):
-        if elements is None:
-            print('ERROR: elements cannot be None, what are you even tuning?')
-=======
     """
     def __init__(self, sa: Sa124, qm, name: str=DEFAULT_NAME, **parameters):
         self.sa = sa
@@ -146,28 +98,21 @@
     def _tune(self, *elements, is_tune_lo: bool, is_tune_sb: bool):
         if not elements:
             print('ERROR: no elements passed, what are you even tuning?')
->>>>>>> 7866f133
             return
 
         for element in elements:
             if not isinstance(element, QuantumElement):
-<<<<<<< HEAD
-=======
                 print(type(element))
->>>>>>> 7866f133
                 print('ERROR: element must be QuantumElement... moving on...')
                 continue
 
             # TODO break assumption that carrier freq is being played to element
             self.qm.execute(get_qua_program(element)) # play int freq to element
 
-<<<<<<< HEAD
-=======
             # show coarse sweep before tuning
             print('Coarse sweep before tuning {} mixer...'.format(element.name))
             self._show_coarse_sweep(element)
 
->>>>>>> 7866f133
             if is_tune_lo:
                 self._tune_lo(element)
             if is_tune_sb:
@@ -175,34 +120,6 @@
 
     def _tune_lo(self, element: QuantumElement):
         # int freq is alr playing to element
-<<<<<<< HEAD
-        # show a fine sweep before tuning
-        # this also configures the SA for minimization (desired side effect)
-        print('Here is the current {} LO leakage...'.format(element.name))
-        self._show_fine_sweep(element.lo_freq)
-
-        # remove hard coding, get element to return its offsets...
-        init_guesses = [element.mixer.i_offset, element.mixer.q_offset]
-        objective_fn = self._get_lo_callback_fn(element)
-
-        # get and save minimization results
-        results = self._minimize(element, objective_fn, init_guesses)
-        element.mixer.i_offset, element.mixer.q_offset = results[0], results[1]
-
-    def _get_lo_callback_fn(self, element: QuantumElement):
-        element_name = element.name
-        lo_freq = element.lo_freq
-        def objective_fn(i_offset, q_offset):
-            self.qm.set_output_dc_offset_by_element(element_name, 'I', i_offset)
-            self.qm.set_output_dc_offset_by_element(element_name, 'Q', q_offset)
-            freqs, amps = self.sa.sweep() # must already be configured properly
-            # guaranteed that sa output is sorted
-            amp_to_minimize = amps[np.searchsorted(freqs, lo_freq)]
-            # print string for debugging
-            print('I: {:.5}, Q: {:.5}, amp: {:.5}'.format(i_offset, q_offset,
-                                                          amp_to_minimize))
-            return amp_to_minimize
-=======
 
         # get and show fine sweep
         # this also configures the SA for minimization (desired side effect)
@@ -253,26 +170,10 @@
                                                           offsets[1],
                                                           contrast))
             return contrast
->>>>>>> 7866f133
         return objective_fn
 
     def _tune_sb(self, element: QuantumElement):
         # int freq is alr playing to element
-<<<<<<< HEAD
-        # show a fine sweep before tuning
-        # this also configures the SA for minimization (desired side effect)
-        print('Here is the current {} SB to suppress...'.format(element.name))
-        # int_freq is the sideband we want to keep
-        self._show_fine_sweep(element.lo_freq - element.int_freq)
-
-        # remove hard coding, get element to return its offsets...
-        init_guesses = [element.mixer.gain_offset, element.mixer.phase_offset]
-        objective_fn = self._get_sb_callback_fn(element)
-
-        results = self._minimize(element, objective_fn, init_guesses)
-        element.mixer.gain_offset = results[0]
-        element.mixer.phase_offset = results[1]
-=======
 
         # get and show fine sweep
         # this also configures the SA for minimization (desired side effect)
@@ -308,79 +209,10 @@
             # save results
             element.mixer.gain_offset = results[0]
             element.mixer.phase_offset = results[1]
->>>>>>> 7866f133
 
     def _get_sb_callback_fn(self, element: QuantumElement):
         mixer_name = element.mixer.name # assume element has only 1 mixer
         sb_freq = element.lo_freq - element.int_freq
-<<<<<<< HEAD
-        def objective_fn(gain_offset, phase_offset):
-            self.qm.set_mixer_correction(mixer_name, element.int_freq,
-                                         element.lo_freq,
-                                         mixer_correction(gain_offset,
-                                                       phase_offset))
-            freqs, amps = self.sa.sweep() # must already be configured properly
-            # guaranteed that sa output is sorted
-            amp_to_minimize = amps[np.searchsorted(freqs, sb_freq)]
-            # print string for debugging
-            print('G: {:.5}, P: {:.5}, amp: {:.5}'.format(gain_offset,
-                                                          phase_offset,
-                                                          amp_to_minimize))
-            return amp_to_minimize
-        return objective_fn
-
-    def _minimize(self, element, objective_fn, init_guesses):
-        start_time = time.perf_counter()
-
-        # perform minimization and give results, time it, plot final sweep
-        # call scipy optimize minimize fn with nelder-mead method
-        result = minimize(objective_fn, init_guesses, method='Nelder-Mead',
-                          options={'xatol': XATOL, 'fatol': FATOL,
-                                   'maxiter': MAXITER, 'disp': True,
-                                   'return_all': True})
-        if result.success:
-            results = result.x
-            # apply the offsets
-            min_amp = objective_fn(*results)
-            print('Success! I_offset: {:.5}, Q_offset: {:.5}, amp: {:.5}'
-                  .format(results[0], results[1], min_amp))
-        else:
-            results = init_guesses
-            # apply init guesses as offsets
-            print('Failed! {}'.format(result.message))
-            min_amp = objective_fn(*results)
-            print('Applied initial guesses as offsets, amp: {:.5}'
-                  .format(min_amp))
-
-        # show a coarse sweep after tuning
-        print('After tuning {} LO leakage...'.format(element.name))
-        self._show_coarse_sweep(element)
-
-        # show time elapsed
-        elapsed_time = time.perf_counter() - start_time
-        print('Minimization took {:.5}s'.format(elapsed_time))
-
-        return results
-
-    def _show_sweep(self, **parameters):
-        start_time = time.perf_counter()
-
-        freqs, amps = self.sa.sweep(**parameters)
-        plt.plot(freqs, amps)
-
-        elapsed_time = time.perf_counter() - start_time
-        print('Sweep took {:.5}s'.format(elapsed_time))
-
-    def _show_coarse_sweep(self, element: QuantumElement):
-        self._show_sweep(center = element.lo_freq,
-                        span = element.int_freq * COARSE_SWEEP_SPAN_SCALAR,
-                        rbw = COARSE_SWEEP_RBW)
-
-    def _show_fine_sweep(self, center):
-        self._show_sweep(center = center,
-                        span = center * FINE_SWEEP_SPAN_SCALAR,
-                        rbw = FINE_SWEEP_RBW)
-=======
         def objective_fn(offsets, *args):
             floor = args[0]
             self.qm.set_mixer_correction(mixer_name, int(element.int_freq),
@@ -471,5 +303,4 @@
 
     @property
     def parameters(self):
-        return 'WORK IN PROGRESS'
->>>>>>> 7866f133
+        return 'WORK IN PROGRESS'